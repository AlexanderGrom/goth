--- conflicted
+++ resolved
@@ -25,11 +25,9 @@
 // Authorize the session with Github and return the access token to be stored for future use.
 func (s *Session) Authorize(provider goth.Provider, params goth.Params) (string, error) {
 	p := provider.(*Provider)
-<<<<<<< HEAD
-	token, err := p.config.Exchange(goth.ContextForClient(p.Client), params.Get("code"))
-=======
-	token, err := p.Config.Exchange(oauth2.NoContext, params.Get("code"))
->>>>>>> 50de7752
+
+	token, err := p.Config.Exchange(goth.ContextForClient(p.Client), params.Get("code"))
+
 	if err != nil {
 		return "", err
 	}
